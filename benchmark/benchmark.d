import tinyredis.redis,
       tinyredis.subscriber,
       tinyredis.encoder,
       std.stdio,
       std.getopt,
       std.datetime,
       std.datetime.stopwatch,
       std.array,
       std.math
    ;

import std.datetime.stopwatch: StopWatch;

/**
 This benchmarking program is inspired by redis-benchmark.
 Although the purpose here is to test the TinyRedis driver.

 Authors: Adil Baig, adil.baig@aidezigns.com
*/

void usage(string program)
{
	writeln("Usage : ", program, " [-h <host>] [-p <port>] [-n <requests>]

  -h | --host <hostname>      Server hostname (default 127.0.0.1)
  -p | --port <port>          Server port (default 6379)
  -n | --requests <requests>  Number of requests (default 100,000)
  -P | --pipeline <numreq>    Pipeline <numreq> requests. (default 1) (no pipeline).

  This script benchmarks the TinyRedis driver with a Redis server.
  WARNING : The script writes some data to the Redis server as part of the benchmark. Best not to run this on a production server.
	");
}

void timeCommand(Redis redis, string command, ref StopWatch sw, const uint reqs, const uint pipeline)
{
    sw.reset();
    sw.start();

    auto e = encode(command);
    if(pipeline > 1) {
    	e = std.array.replicate(e, pipeline);
    }

    for(uint i = 0; i < reqs/pipeline; i++)
        redis.sendRaw(e);

    sw.stop();
<<<<<<< HEAD

=======
    
>>>>>>> 9fcf06c1
    writefln("%d requests completed in %.3f seconds", reqs, sw.peek().total!"msecs"/1000.0);
    writefln("%d requests per second", cast(uint)std.math.round(reqs/(sw.peek().total!"msecs"/1000.0)));
    writeln("");
}

void timePubSub(Redis redis, Subscriber subscriber, string command, ref StopWatch sw, const uint reqs, const uint pipeline)
{
    sw.reset();
    sw.start();

    auto e = encode(command);
    if(pipeline > 1) {
    	e = std.array.replicate(e, pipeline);
    }

    for(uint i = 0; i < reqs/pipeline; i++)
    {
        redis.sendRaw(e);
        subscriber.processMessages();
    }

    sw.stop();

    writefln("%d messages processed in %.3f seconds", reqs, sw.peek().total!"msecs"/1000.0);
    writefln("%d messages per second", cast(uint)std.math.round(reqs/(sw.peek().total!"msecs"/1000.0)));
    writeln("");
}

/**
 * Make sure the redis server is running
 */
int main(string[] args)
{
	string host = "127.0.0.1";
	ushort port = 6379;
	uint reqs = 100_000;
	bool help = false;
	uint pipeline = 1;

	getopt(
	    args,
	    "host|h",  &host,
	    "port|p",  &port,
	    "requests|n",  &reqs,
	    "pipeline|P",  &pipeline,
	    "help",  &help
	    );

    if(help || pipeline < 1) {
		usage(args[0]);
		return 1;
	}

    auto redis = new Redis(host, port);

    //Lies, great lies, and benchmarks.
    StopWatch sw;

    redis.send("SET trbck:get 12");

    writeln("====== GET ======");
    timeCommand(redis, "GET trbck:get", sw, reqs, pipeline);

    writeln("====== SET ======");
    timeCommand(redis, "SET trbck:get 12", sw, reqs, pipeline);

    auto subscriber = new Subscriber();
    ulong messages = 0;
    ulong pmessages = 0;
    subscriber.subscribe("my_channel", (channel, message) { ++messages; });
    subscriber.psubscribe("my_pattern*", (pattern, channel, message) { ++pmessages; });

    writeln("====== SUBSCRIBE ======");
    timePubSub(redis, subscriber, "PUBLISH my_channel my_message", sw, reqs, pipeline);
    if (messages != reqs)
        writefln("WARNING: Expected %s messages, processed %s messages\n", reqs, messages);

    writeln("====== PSUBSCRIBE ======");
    timePubSub(redis, subscriber, "PUBLISH my_patternX my_message", sw, reqs, pipeline);
    if (pmessages != reqs)
        writefln("WARNING: Expected %s messages, processed %s messages\n", reqs, pmessages);

    return 0;
}<|MERGE_RESOLUTION|>--- conflicted
+++ resolved
@@ -46,11 +46,6 @@
         redis.sendRaw(e);
 
     sw.stop();
-<<<<<<< HEAD
-
-=======
-    
->>>>>>> 9fcf06c1
     writefln("%d requests completed in %.3f seconds", reqs, sw.peek().total!"msecs"/1000.0);
     writefln("%d requests per second", cast(uint)std.math.round(reqs/(sw.peek().total!"msecs"/1000.0)));
     writeln("");
