<<<<<<< HEAD
import tinyredis.redis,
       tinyredis.subscriber,
       std.stdio,
       std.string,
       std.algorithm,
       std.functional
=======
import tinyredis,
       std.stdio
>>>>>>> 447832ea
    ;

/**
 * Callback function for SUBSCRIBE messages.
 */
void handleMessage(string channel, string message)
{
    writefln("Channel '%s': %s", channel, message);
}

/**
 * Callback function for PSUBSCRIBE messages.
 */
void handlePatternMessage(string pattern, string channel, string message)
{
    writefln("Channel '%s' (matching '%s'): %s", channel, pattern, message);
}

/**
 * Report the number of remaining subscriptions
 */
void reportSubscriptions(size_t count)
{
    writefln("%s subscription%s", count, count == 1 ? "" : "s");
}

/**
 * This is a simple console to demonstrate Tiny Redis
 */
void main() 
{
    auto redis = new Redis();     // Regular connection
    auto sub = new Subscriber();  // Subscription connection
    size_t subCount = 0;          // Number of current subscriptions
    bool isSubscribed = false;    // Which connection to ping on (Reddis's response differs)

    char[] buf;

    void updateSubscriptionState() {
        isSubscribed = (subCount != 0);
        reportSubscriptions(subCount);
    }

    writeln("Press Enter to process queued messages.");
    write("redis > "); 
    while (stdin.readln(buf))
    {
        string line = cast(string)buf[0 .. $-1].strip;

        if(line.length > 0)
            try{
                const found = line.findSplit(" ");
                const cmd = found[0].toLower;
                auto channels = found[2].splitter(' ');    // Used only under some cases; still...

                switch (cmd)
                {
                case "exit":
                    return;

                case "subscribe":
                    // .idup because buf is shared by all command lines
                    channels.each!(
                        c => subCount = sub.subscribe(c.idup, toDelegate(&handleMessage)));
                    updateSubscriptionState();
                    break;

                case "unsubscribe":
                    if (channels.empty)
                        subCount = sub.unsubscribe();
                    else
                        channels.each!(c => subCount = sub.unsubscribe(c));
                    updateSubscriptionState();
                    break;

                case "psubscribe":
                    // .idup because buf is shared by all command lines
                    channels.each!(
                        c => subCount = sub.psubscribe(c.idup, toDelegate(&handlePatternMessage)));
                    updateSubscriptionState();
                    break;

                case "punsubscribe":
                    if (channels.empty)
                        subCount = sub.punsubscribe();
                    else
                        channels.each!(c => subCount = sub.punsubscribe(c));
                    updateSubscriptionState();
                    break;

                case "quit":
                    Response resp = sub.quit();
                    writeln(resp);
                    subCount = 0;
                    updateSubscriptionState();
                    break;

                case "ping":
                    auto data = found[2];
                    Response resp = (isSubscribed ? sub.ping(data) : redis.send(line));
                    writeln(resp);
                    break;

                default:
                    Response resp = redis.send(line);
                    if (resp.isString) {
                        writeln('"', resp.toDiagnosticString(), '"');
                    } else {
                        writeln(resp.toDiagnosticString());
                    }
                }
            }
            catch(RedisResponseException e) {
                writeln("(error) ", e.msg);
            }
            catch(ConnectionException e) {
                writeln("(error) ", e.msg);
            }

        // Opportunity to process queued messages from subscribed channels
        sub.processMessages();

        write("redis > ");  
    }
}<|MERGE_RESOLUTION|>--- conflicted
+++ resolved
@@ -1,14 +1,12 @@
-<<<<<<< HEAD
 import tinyredis.redis,
        tinyredis.subscriber,
+       tinyredis.connection,
+       tinyredis.response,
+       tinyredis.parser,
        std.stdio,
        std.string,
        std.algorithm,
        std.functional
-=======
-import tinyredis,
-       std.stdio
->>>>>>> 447832ea
     ;
 
 /**
